using System;
using System.Collections;
using System.Net.Http;
using System.Collections.Generic;
using System.Linq;
using System.Net.Http.Headers;
using System.Reflection;
using System.Threading.Tasks;
using System.Text.RegularExpressions;
using System.Text;
using Newtonsoft.Json;
using System.IO;
using HttpUtility = System.Web.HttpUtility;
using System.Threading;

namespace Refit
{
    class RequestBuilderFactory : IRequestBuilderFactory
    {
        public IRequestBuilder Create(Type interfaceType, RefitSettings settings = null)
        {
            return new RequestBuilderImplementation(interfaceType, settings);
        }
    }

    class RequestBuilderImplementation : IRequestBuilder
    {
        readonly Type targetType;
        readonly Dictionary<string, RestMethodInfo> interfaceHttpMethods;
        readonly RefitSettings settings;

        public RequestBuilderImplementation(Type targetInterface, RefitSettings refitSettings = null)
        {
            settings = refitSettings ?? new RefitSettings();
            if (targetInterface == null || !targetInterface.IsInterface()) {
                throw new ArgumentException("targetInterface must be an Interface");
            }

            targetType = targetInterface;
            interfaceHttpMethods = targetInterface.GetMethods()
                .SelectMany(x => {
                    var attrs = x.GetCustomAttributes(true);
                    var hasHttpMethod = attrs.OfType<HttpMethodAttribute>().Any();
                    if (!hasHttpMethod) return Enumerable.Empty<RestMethodInfo>();

                    return EnumerableEx.Return(new RestMethodInfo(targetInterface, x, settings));
                })
                .ToDictionary(k => k.Name, v => v);
        }

        public IEnumerable<string> InterfaceHttpMethods {
            get { return interfaceHttpMethods.Keys; }
        }

        Func<object[], HttpRequestMessage> buildRequestFactoryForMethod(string methodName, string basePath, bool paramsContainsCancellationToken)
        {
            if (!interfaceHttpMethods.ContainsKey(methodName)) {
                throw new ArgumentException("Method must be defined and have an HTTP Method attribute");
            }
            var restMethod = interfaceHttpMethods[methodName];

            return paramList => {
                // make sure we strip out any cancelation tokens
                if (paramsContainsCancellationToken) {
                    paramList = paramList.Where(o => o == null || o.GetType() != typeof(CancellationToken)).ToArray();
                }
                
                var ret = new HttpRequestMessage {
                    Method = restMethod.HttpMethod,
                };

                // set up multipart content
                MultipartFormDataContent multiPartContent = null;
                if (restMethod.IsMultipart) {
                    multiPartContent = new MultipartFormDataContent("----MyGreatBoundary");
                    ret.Content = multiPartContent;
                }

                string urlTarget = (basePath == "/" ? String.Empty : basePath) + restMethod.RelativePath;
                var queryParamsToAdd = new Dictionary<string, string>();
                var headersToAdd = new Dictionary<string, string>(restMethod.Headers);

                for(int i=0; i < paramList.Length; i++) {
                    // if part of REST resource URL, substitute it in
                    if (restMethod.ParameterMap.ContainsKey(i)) {
                        urlTarget = Regex.Replace(
                            urlTarget, 
                            "{" + restMethod.ParameterMap[i] + "}", 
                            settings.UrlParameterFormatter.Format(paramList[i], restMethod.ParameterInfoMap[i]), 
                            RegexOptions.IgnoreCase);
                        continue;
                    }

                    // if marked as body, add to content
                    if (restMethod.BodyParameterInfo != null && restMethod.BodyParameterInfo.Item2 == i) {
                        var streamParam = paramList[i] as Stream;
                        var stringParam = paramList[i] as string;
                        var httpContentParam = paramList[i] as HttpContent;

                        if (httpContentParam != null) {
                            ret.Content = httpContentParam;
                        } else if (streamParam != null) {
                            ret.Content = new StreamContent(streamParam);
                        } else if (stringParam != null) {
                            ret.Content = new StringContent(stringParam);
                        } else {
                            switch (restMethod.BodyParameterInfo.Item1) {
                            case BodySerializationMethod.UrlEncoded:
                                ret.Content = new FormUrlEncodedContent(new FormValueDictionary(paramList[i]));
                                break;
                            case BodySerializationMethod.Json:
                                ret.Content = new StringContent(JsonConvert.SerializeObject(paramList[i], settings.JsonSerializerSettings), Encoding.UTF8, "application/json");
                                break;
                            }
                        }

                        continue;
                    }

                    // if header, add to request headers
                    if (restMethod.HeaderParameterMap.ContainsKey(i)) {
                        headersToAdd[restMethod.HeaderParameterMap[i]] = paramList[i] != null 
                            ? paramList[i].ToString() 
                            : null;
                        continue;
                    }

                    // ignore nulls
                    if (paramList[i] == null) continue;

                    // for anything that fell through to here, if this is not
                    // a multipart method, add the parameter to the query string
                    if (!restMethod.IsMultipart) {
                        queryParamsToAdd[restMethod.QueryParameterMap[i]] = settings.UrlParameterFormatter.Format(paramList[i], restMethod.ParameterInfoMap[i]);
                        continue;
                    }

                    // we are in a multipart method, add the part to the content
                    // the parameter name should be either the attachment name or the parameter name (as fallback)
                    string itemName;
                    if (! restMethod.AttachmentNameMap.TryGetValue(i, out itemName)) itemName = restMethod.QueryParameterMap[i];
                    addMultipartItem(multiPartContent, itemName, paramList[i]);
                }

                // NB: We defer setting headers until the body has been
                // added so any custom content headers don't get left out.
                foreach (var header in headersToAdd) {
                    setHeader(ret, header.Key, header.Value);
                }

                // NB: The URI methods in .NET are dumb. Also, we do this 
                // UriBuilder business so that we preserve any hardcoded query 
                // parameters as well as add the parameterized ones.
                var uri = new UriBuilder(new Uri(new Uri("http://api"), urlTarget));
                var query = HttpUtility.ParseQueryString(uri.Query ?? "");
                foreach(var kvp in queryParamsToAdd) {
                    query.Add(kvp.Key, kvp.Value);
                }

                if (query.HasKeys()) {
                    var pairs = query.Keys.Cast<string>().Select(x => HttpUtility.UrlEncode(x) + "=" + HttpUtility.UrlEncode(query[x]));
                    uri.Query = String.Join("&", pairs);
                } else {
                    uri.Query = null;
                }

                ret.RequestUri = new Uri(uri.Uri.GetComponents(UriComponents.PathAndQuery, UriFormat.UriEscaped), UriKind.Relative);
                return ret;
            };
        }

        static void setHeader(HttpRequestMessage request, string name, string value) 
        {
            // Clear any existing version of this header that might be set, because
            // we want to allow removal/redefinition of headers. 
            // We also don't want to double up content headers which may have been
            // set for us automatically.

            // NB: We have to enumerate the header names to check existence because 
            // Contains throws if it's the wrong header type for the collection.
            if (request.Headers.Any(x => x.Key == name)) {
                request.Headers.Remove(name);
            }
            if (request.Content != null && request.Content.Headers.Any(x => x.Key == name)) {
                request.Content.Headers.Remove(name);
            }

            if (value == null) return;

            var added = request.Headers.TryAddWithoutValidation(name, value);

            // Don't even bother trying to add the header as a content header
            // if we just added it to the other collection.
            if (!added && request.Content != null) {
                request.Content.Headers.TryAddWithoutValidation(name, value);
            }
        }

        void addMultipartItem(MultipartFormDataContent multiPartContent, string itemName, object itemValue)
        {
            var streamValue = itemValue as Stream;
            var stringValue = itemValue as String;
            var byteArrayValue = itemValue as byte[];

            if (streamValue != null) {
                var streamContent = new StreamContent(streamValue);
                streamContent.Headers.ContentDisposition = new ContentDispositionHeaderValue("attachment") {
                    FileName = itemName
                };
                multiPartContent.Add(streamContent);
                return;
            }
             
            if (stringValue != null) {
                multiPartContent.Add(new StringContent(stringValue), itemName);
                return;
            }

#if !NETFX_CORE
            var fileInfoValue = itemValue as FileInfo;
            if (fileInfoValue != null) {
                var fileContent = new StreamContent(fileInfoValue.OpenRead());
                fileContent.Headers.ContentDisposition = new ContentDispositionHeaderValue("attachment") {
                    FileName = fileInfoValue.Name
                };
                multiPartContent.Add(fileContent);
                return;
            }
#endif

            if (byteArrayValue != null) {
                var fileContent = new ByteArrayContent(byteArrayValue);
                fileContent.Headers.ContentDisposition = new ContentDispositionHeaderValue("attachment") {
                    FileName = itemName
                };
                multiPartContent.Add(fileContent);
                return;
            }

            throw new ArgumentException(string.Format("Unexpected parameter type in a Multipart request. Parameter {0} is of type {1}, whereas allowed types are String, Stream, FileInfo, and Byte array", itemName, itemValue.GetType().Name), "itemValue");
        }

        public Func<HttpClient, object[], object> BuildRestResultFuncForMethod(string methodName)
        {
            if (!interfaceHttpMethods.ContainsKey(methodName)) {
                throw new ArgumentException("Method must be defined and have an HTTP Method attribute");
            }

            var restMethod = interfaceHttpMethods[methodName];

            if (restMethod.ReturnType == typeof(Task)) {
                return buildVoidTaskFuncForMethod(restMethod);
            } else if (restMethod.ReturnType.GetGenericTypeDefinition() == typeof(Task<>)) {
                // NB: This jacked up reflection code is here because it's
                // difficult to upcast Task<object> to an arbitrary T, especially
                // if you need to AOT everything, so we need to reflectively 
                // invoke buildTaskFuncForMethod.
                var taskFuncMi = GetType().GetMethod("buildTaskFuncForMethod", BindingFlags.NonPublic | BindingFlags.Instance);
                var taskFunc = (MulticastDelegate)taskFuncMi.MakeGenericMethod(restMethod.SerializedReturnType)
                    .Invoke(this, new[] { restMethod });

                return (client, args) => {
                    return taskFunc.DynamicInvoke(new object[] { client, args } );
                };
            } else {
                // Same deal
                var rxFuncMi = GetType().GetMethod("buildRxFuncForMethod", BindingFlags.NonPublic | BindingFlags.Instance);
                var rxFunc = (MulticastDelegate)rxFuncMi.MakeGenericMethod(restMethod.SerializedReturnType)
                    .Invoke(this, new[] { restMethod });

                return (client, args) => {
                    return rxFunc.DynamicInvoke(new object[] { client, args });
                };
            }
        }

        Func<HttpClient, object[], Task> buildVoidTaskFuncForMethod(RestMethodInfo restMethod)
        {                      
            return async (client, paramList) => {
                var factory = buildRequestFactoryForMethod(restMethod.Name, client.BaseAddress.AbsolutePath, restMethod.CancellationToken != null);
                var rq = factory(paramList);
<<<<<<< HEAD

                using (var resp = await client.SendAsync(rq)) {
                    if (!resp.IsSuccessStatusCode) {
                        throw await ApiException.Create(resp, settings);
                    }
=======

                var ct = CancellationToken.None;

                if (restMethod.CancellationToken != null) {
                    ct = paramList.OfType<CancellationToken>().FirstOrDefault();
                    
                }

                var resp = await client.SendAsync(rq, ct).ConfigureAwait(false);

                if (!resp.IsSuccessStatusCode) {
                    throw await ApiException.Create(resp, settings).ConfigureAwait(false);
>>>>>>> 051e5989
                }
            };
        }

        Func<HttpClient, object[], Task<T>> buildTaskFuncForMethod<T>(RestMethodInfo restMethod)
        {
            var ret = buildCancellableTaskFuncForMethod<T>(restMethod);
            return (client, paramList) => {
                       if(restMethod.CancellationToken != null)
                        return ret(client, paramList.OfType<CancellationToken>().FirstOrDefault(), paramList);
                       return ret(client, CancellationToken.None, paramList);
                   };
        }

        Func<HttpClient, CancellationToken, object[], Task<T>> buildCancellableTaskFuncForMethod<T>(RestMethodInfo restMethod)
        {
            return async (client, ct, paramList) => {
                var factory = buildRequestFactoryForMethod(restMethod.Name, client.BaseAddress.AbsolutePath, restMethod.CancellationToken != null);
                var rq = factory(paramList);

                var resp = await client.SendAsync(rq, HttpCompletionOption.ResponseHeadersRead, ct).ConfigureAwait(false);

                if (restMethod.SerializedReturnType == typeof(HttpResponseMessage)) {
                    // NB: This double-casting manual-boxing hate crime is the only way to make 
                    // this work without a 'class' generic constraint. It could blow up at runtime 
                    // and would be A Bad Idea if we hadn't already vetted the return type.
                    return (T)(object)resp; 
                }

                if (!resp.IsSuccessStatusCode) {
                    throw await ApiException.Create(resp, restMethod.RefitSettings).ConfigureAwait(false);
                }

                if (restMethod.SerializedReturnType == typeof(HttpContent)) {
                    return (T)(object)resp.Content;
                }

                var ms = new MemoryStream();
<<<<<<< HEAD
                using (var fromStream = await resp.Content.ReadAsStreamAsync()) {
                    await fromStream.CopyToAsync(ms, 4096, ct);
                }
=======
                var fromStream = await resp.Content.ReadAsStreamAsync().ConfigureAwait(false);
                await fromStream.CopyToAsync(ms, 4096, ct).ConfigureAwait(false);
>>>>>>> 051e5989

                var bytes = ms.ToArray();
                var content = Encoding.UTF8.GetString(bytes, 0, bytes.Length);

                if (restMethod.SerializedReturnType == typeof(string)) {
                    return (T)(object)content; 
                }

                return JsonConvert.DeserializeObject<T>(content, settings.JsonSerializerSettings);
            };
        }

        Func<HttpClient, object[], IObservable<T>> buildRxFuncForMethod<T>(RestMethodInfo restMethod)
        {
            var taskFunc = buildCancellableTaskFuncForMethod<T>(restMethod);

            return (client, paramList) => 
                new TaskToObservable<T>(ct => {
                    var methodCt = CancellationToken.None;
                    if (restMethod.CancellationToken != null)
                    {
                        methodCt = paramList.OfType<CancellationToken>().FirstOrDefault();
                    }
                    // link the two
                    var cts = CancellationTokenSource.CreateLinkedTokenSource(methodCt, ct);
                                            
                    return taskFunc(client, cts.Token, paramList);
                });
        }

        class TaskToObservable<T> : IObservable<T>
        {
            Func<CancellationToken, Task<T>> taskFactory;

            public TaskToObservable(Func<CancellationToken, Task<T>> taskFactory) 
            {
                this.taskFactory = taskFactory;
            }

            public IDisposable Subscribe(IObserver<T> observer)
            {
                var cts = new CancellationTokenSource();
                taskFactory(cts.Token).ContinueWith(t => {
                    if (cts.IsCancellationRequested) return;

                    if (t.Exception != null) {
                        observer.OnError(t.Exception.InnerExceptions.First());
                        return;
                    }

                    try {
                        observer.OnNext(t.Result);
                    } catch (Exception ex) {
                        observer.OnError(ex);
                    }
                        
                    observer.OnCompleted();
                });

                return new AnonymousDisposable(cts.Cancel);
            }
        }
    }

    sealed class AnonymousDisposable : IDisposable
    {
        readonly Action block;

        public AnonymousDisposable(Action block)
        {
            this.block = block;
        }

        public void Dispose()
        {
            block();
        }
    }

    public class RestMethodInfo
    {
        public string Name { get; set; }
        public Type Type { get; set; }
        public MethodInfo MethodInfo { get; set; }
        public HttpMethod HttpMethod { get; set; }
        public string RelativePath { get; set; }
        public bool IsMultipart { get; private set; }
        public Dictionary<int, string> ParameterMap { get; set; }
        public ParameterInfo CancellationToken { get; set; }
        public Dictionary<string, string> Headers { get; set; }
        public Dictionary<int, string> HeaderParameterMap { get; set; }
        public Tuple<BodySerializationMethod, int> BodyParameterInfo { get; set; }
        public Dictionary<int, string> QueryParameterMap { get; set; }
        public Dictionary<int, string> AttachmentNameMap { get; set; }
        public Dictionary<int, ParameterInfo> ParameterInfoMap { get; set; }
        public Type ReturnType { get; set; }
        public Type SerializedReturnType { get; set; }
        public RefitSettings RefitSettings { get; set; }

        static readonly Regex parameterRegex = new Regex(@"{(.*?)}");
        static readonly HttpMethod patchMethod = new HttpMethod("PATCH");

        public RestMethodInfo(Type targetInterface, MethodInfo methodInfo, RefitSettings refitSettings = null)
        {
            RefitSettings = refitSettings ?? new RefitSettings();
            Type = targetInterface;
            Name = methodInfo.Name;
            MethodInfo = methodInfo;

            var hma = methodInfo.GetCustomAttributes(true)
                .OfType<HttpMethodAttribute>()
                .First();

            HttpMethod = hma.Method;
            RelativePath = hma.Path;

            IsMultipart = methodInfo.GetCustomAttributes(true)
                .OfType<MultipartAttribute>()
                .Any();

            verifyUrlPathIsSane(RelativePath);
            determineReturnTypeInfo(methodInfo);

            // Exclude cancellation token parameters from this list
            var parameterList = methodInfo.GetParameters().Where(p => p.ParameterType != typeof(CancellationToken)).ToList();
            ParameterInfoMap = parameterList
                .Select((parameter, index) => new { index, parameter })
                .ToDictionary(x => x.index, x => x.parameter);
            ParameterMap = buildParameterMap(RelativePath, parameterList);
            BodyParameterInfo = findBodyParameter(parameterList, IsMultipart, hma.Method);

            Headers = parseHeaders(methodInfo);
            HeaderParameterMap = buildHeaderParameterMap(parameterList);

            // get names for multipart attachments
            AttachmentNameMap = new Dictionary<int, string>();
            if (IsMultipart) {
                for (int i = 0; i < parameterList.Count; i++) {
                    if (ParameterMap.ContainsKey(i) || HeaderParameterMap.ContainsKey(i)) {
                        continue;
                    }

                    var attachmentName = getAttachmentNameForParameter(parameterList[i]);
                    if (attachmentName == null) continue;

                    AttachmentNameMap[i] = attachmentName;
                }
            }

            QueryParameterMap = new Dictionary<int, string>();
            for (int i=0; i < parameterList.Count; i++) {
                if (ParameterMap.ContainsKey(i) || HeaderParameterMap.ContainsKey(i) || (BodyParameterInfo != null && BodyParameterInfo.Item2 == i) || AttachmentNameMap.ContainsKey(i)) {
                    continue;
                }

                QueryParameterMap[i] = getUrlNameForParameter(parameterList[i]);
            }

            var ctParams = methodInfo.GetParameters().Where(p => p.ParameterType == typeof(CancellationToken)).ToList();
            if(ctParams.Count > 1)
                throw new ArgumentException("Argument list can only contain a single CancellationToken");

            CancellationToken = ctParams.FirstOrDefault();
        }

        void verifyUrlPathIsSane(string relativePath) 
        {
            if (relativePath == "")
                return;

            if (!relativePath.StartsWith("/")) {
                goto bogusPath;
            }

            var parts = relativePath.Split('/');
            if (parts.Length == 0) {
                goto bogusPath;
            }

            return;

        bogusPath:
            throw new ArgumentException("URL path must be of the form '/foo/bar/baz'");
        }

        Dictionary<int, string> buildParameterMap(string relativePath, List<ParameterInfo> parameterInfo)
        {
            var ret = new Dictionary<int, string>();

            var parameterizedParts = relativePath.Split('/', '?')
                .SelectMany(x => parameterRegex.Matches(x).Cast<Match>())
                .ToList();

            if (parameterizedParts.Count == 0) {
                return ret;
            }

            var paramValidationDict = parameterInfo.ToDictionary(k => getUrlNameForParameter(k).ToLowerInvariant(), v => v);

            foreach (var match in parameterizedParts) {
                var name = match.Groups[1].Value.ToLowerInvariant();
                if (!paramValidationDict.ContainsKey(name)) {
                    throw new ArgumentException(String.Format("URL has parameter {0}, but no method parameter matches", name));
                }

                ret.Add(parameterInfo.IndexOf(paramValidationDict[name]), name);
            }

            return ret;
        }

        string getUrlNameForParameter(ParameterInfo paramInfo)
        {
            var aliasAttr = paramInfo.GetCustomAttributes(true)
                .OfType<AliasAsAttribute>()
                .FirstOrDefault();
            return aliasAttr != null ? aliasAttr.Name : paramInfo.Name;
        }

        string getAttachmentNameForParameter(ParameterInfo paramInfo)
        {
            var nameAttr = paramInfo.GetCustomAttributes(true)
                .OfType<AttachmentNameAttribute>()
                .FirstOrDefault();
            return nameAttr != null ? nameAttr.Name : null;
        }

        Tuple<BodySerializationMethod, int> findBodyParameter(List<ParameterInfo> parameterList, bool isMultipart, HttpMethod method)
        {

            // The body parameter is found using the following logic / order of precedence:
            // 1) [Body] attribute
            // 2) POST/PUT/PATCH: Reference type other than string
            // 3) If there are two reference types other than string, without the body attribute, throw

            var bodyParams = parameterList
                .Select(x => new { Parameter = x, BodyAttribute = x.GetCustomAttributes(true).OfType<BodyAttribute>().FirstOrDefault() })
                .Where(x => x.BodyAttribute != null)
                .ToList();

            if (isMultipart && bodyParams.Count > 0) {
                throw new ArgumentException("Multipart requests may not contain a Body parameter");
            }

            if (bodyParams.Count > 1) {
                throw new ArgumentException("Only one parameter can be a Body parameter");
            }

            // #1, body attribute wins
            if (bodyParams.Count == 1) {
                var ret = bodyParams[0];
                return Tuple.Create(ret.BodyAttribute.SerializationMethod, parameterList.IndexOf(ret.Parameter));
            }

            // No body attribute found, check rule #2
         
            // see if we're a post/put/patch
            if (method.Equals(HttpMethod.Post) || method.Equals(HttpMethod.Put) || method.Equals(patchMethod)) {

                var refParams = parameterList.Where(pi => !pi.ParameterType.GetTypeInfo().IsValueType && pi.ParameterType != typeof(string)).ToList();
                
                // Check for rule #3
                if (refParams.Count > 1) {
                    throw new ArgumentException("Multiple complex types found. Specify one parameter as the body using BodyAttribute");
                }
                else if (refParams.Count == 1) {
                    return Tuple.Create(BodySerializationMethod.Json, parameterList.IndexOf(refParams[0]));
                }
            }

            return null;
        }

        Dictionary<string, string> parseHeaders(MethodInfo methodInfo) 
        {
            var ret = new Dictionary<string, string>();

            var declaringTypeAttributes = methodInfo.DeclaringType != null
                ? methodInfo.DeclaringType.GetCustomAttributes(true)
                : new Attribute[0];

            // Headers set on the declaring type have to come first, 
            // so headers set on the method can replace them. Switching
            // the order here will break stuff.
            var headers = declaringTypeAttributes.Concat(methodInfo.GetCustomAttributes(true))
                .OfType<HeadersAttribute>()
                .SelectMany(ha => ha.Headers);

            foreach (var header in headers) {
                if (string.IsNullOrWhiteSpace(header)) continue;

            // NB: Silverlight doesn't have an overload for String.Split()
            // with a count parameter, but header values can contain
            // ':' so we have to re-join all but the first part to get the
            // value.
                var parts = header.Split(':');
                ret[parts[0].Trim()] = parts.Length > 1 ? 
                    String.Join(":", parts.Skip(1)).Trim() : null;
            }

            return ret;
        }

        Dictionary<int, string> buildHeaderParameterMap(List<ParameterInfo> parameterList) 
        {
            var ret = new Dictionary<int, string>();

            for (int i = 0; i < parameterList.Count; i++) {
                var header = parameterList[i].GetCustomAttributes(true)
                    .OfType<HeaderAttribute>()
                    .Select(ha => ha.Header)
                    .FirstOrDefault();

                if (!string.IsNullOrWhiteSpace(header)) {
                    ret[i] = header.Trim();
                }
            }

            return ret;
        }

        void determineReturnTypeInfo(MethodInfo methodInfo)
        {
            if (methodInfo.ReturnType.IsGenericType() == false) {
                if (methodInfo.ReturnType != typeof (Task)) {
                    goto bogusMethod;
                }

                ReturnType = methodInfo.ReturnType;
                SerializedReturnType = typeof(void);
                return;
            }

            var genericType = methodInfo.ReturnType.GetGenericTypeDefinition();
            if (genericType != typeof(Task<>) && genericType != typeof(IObservable<>)) {
                goto bogusMethod;
            }

            ReturnType = methodInfo.ReturnType;
            SerializedReturnType = methodInfo.ReturnType.GetGenericArguments()[0];
            return;

        bogusMethod:
            throw new ArgumentException("All REST Methods must return either Task<T> or IObservable<T>");
        }
    }

    class FormValueDictionary : Dictionary<string, string>
    {
        static readonly Dictionary<Type, PropertyInfo[]> propertyCache
            = new Dictionary<Type, PropertyInfo[]>();

        public FormValueDictionary(object source) 
        {
            if (source == null) return;
            var dictionary = source as IDictionary;

            if (dictionary != null) {
                foreach (var key in dictionary.Keys) {
                    Add(key.ToString(), string.Format("{0}", dictionary[key]));
                }
                
                return;
            }

            var type = source.GetType();

            lock (propertyCache) {
                if (!propertyCache.ContainsKey(type)) {
                    propertyCache[type] = getProperties(type);
                }

                foreach (var property in propertyCache[type]) {
                    Add(getFieldNameForProperty(property), string.Format("{0}", property.GetValue(source, null)));
                }
            }
        }

        PropertyInfo[] getProperties(Type type) 
        {
            return type.GetProperties()
                .Where(p => p.CanRead)
                .ToArray();
        }

        string getFieldNameForProperty(PropertyInfo propertyInfo)
        {
            var aliasAttr = propertyInfo.GetCustomAttributes(true)
                .OfType<AliasAsAttribute>()
                .FirstOrDefault();
            return aliasAttr != null ? aliasAttr.Name : propertyInfo.Name;
        }
    }

    class AuthenticatedHttpClientHandler : DelegatingHandler
    {
        readonly Func<Task<string>> getToken;

        public AuthenticatedHttpClientHandler(Func<Task<string>> getToken, HttpMessageHandler innerHandler = null) 
            : base(innerHandler ?? new HttpClientHandler())
        {
            if (getToken == null) throw new ArgumentNullException("getToken");
            this.getToken = getToken;
        }

        protected override async Task<HttpResponseMessage> SendAsync(HttpRequestMessage request, CancellationToken cancellationToken)
        {
            // See if the request has an authorize header
            var auth = request.Headers.Authorization;
            if (auth != null) {
                var token = await getToken().ConfigureAwait(false);
                request.Headers.Authorization = new AuthenticationHeaderValue(auth.Scheme, token);
            }

            return await base.SendAsync(request, cancellationToken).ConfigureAwait(false);
        }
    }
}<|MERGE_RESOLUTION|>--- conflicted
+++ resolved
@@ -279,26 +279,17 @@
             return async (client, paramList) => {
                 var factory = buildRequestFactoryForMethod(restMethod.Name, client.BaseAddress.AbsolutePath, restMethod.CancellationToken != null);
                 var rq = factory(paramList);
-<<<<<<< HEAD
-
-                using (var resp = await client.SendAsync(rq)) {
-                    if (!resp.IsSuccessStatusCode) {
-                        throw await ApiException.Create(resp, settings);
-                    }
-=======
 
                 var ct = CancellationToken.None;
 
                 if (restMethod.CancellationToken != null) {
                     ct = paramList.OfType<CancellationToken>().FirstOrDefault();
-                    
-                }
-
-                var resp = await client.SendAsync(rq, ct).ConfigureAwait(false);
-
-                if (!resp.IsSuccessStatusCode) {
-                    throw await ApiException.Create(resp, settings).ConfigureAwait(false);
->>>>>>> 051e5989
+                }
+
+                using (var resp = await client.SendAsync(rq, ct).ConfigureAwait(false)) {
+                    if (!resp.IsSuccessStatusCode) {
+                        throw await ApiException.Create(resp, settings).ConfigureAwait(false);
+                    }
                 }
             };
         }
@@ -306,11 +297,14 @@
         Func<HttpClient, object[], Task<T>> buildTaskFuncForMethod<T>(RestMethodInfo restMethod)
         {
             var ret = buildCancellableTaskFuncForMethod<T>(restMethod);
+
             return (client, paramList) => {
-                       if(restMethod.CancellationToken != null)
-                        return ret(client, paramList.OfType<CancellationToken>().FirstOrDefault(), paramList);
-                       return ret(client, CancellationToken.None, paramList);
-                   };
+                if(restMethod.CancellationToken != null) {
+                    return ret(client, paramList.OfType<CancellationToken>().FirstOrDefault(), paramList);
+                }
+
+                return ret(client, CancellationToken.None, paramList);
+            };
         }
 
         Func<HttpClient, CancellationToken, object[], Task<T>> buildCancellableTaskFuncForMethod<T>(RestMethodInfo restMethod)
@@ -337,14 +331,9 @@
                 }
 
                 var ms = new MemoryStream();
-<<<<<<< HEAD
-                using (var fromStream = await resp.Content.ReadAsStreamAsync()) {
-                    await fromStream.CopyToAsync(ms, 4096, ct);
-                }
-=======
-                var fromStream = await resp.Content.ReadAsStreamAsync().ConfigureAwait(false);
-                await fromStream.CopyToAsync(ms, 4096, ct).ConfigureAwait(false);
->>>>>>> 051e5989
+                using (var fromStream = await resp.Content.ReadAsStreamAsync().ConfigureAwait(false)) {
+                    await fromStream.CopyToAsync(ms, 4096, ct).ConfigureAwait(false);
+                }
 
                 var bytes = ms.ToArray();
                 var content = Encoding.UTF8.GetString(bytes, 0, bytes.Length);
@@ -361,18 +350,19 @@
         {
             var taskFunc = buildCancellableTaskFuncForMethod<T>(restMethod);
 
-            return (client, paramList) => 
-                new TaskToObservable<T>(ct => {
+            return (client, paramList) =>  {
+                return new TaskToObservable<T>(ct => {
                     var methodCt = CancellationToken.None;
-                    if (restMethod.CancellationToken != null)
-                    {
+                    if (restMethod.CancellationToken != null) {
                         methodCt = paramList.OfType<CancellationToken>().FirstOrDefault();
                     }
+
                     // link the two
                     var cts = CancellationTokenSource.CreateLinkedTokenSource(methodCt, ct);
                                             
                     return taskFunc(client, cts.Token, paramList);
                 });
+            }
         }
 
         class TaskToObservable<T> : IObservable<T>
@@ -504,8 +494,9 @@
             }
 
             var ctParams = methodInfo.GetParameters().Where(p => p.ParameterType == typeof(CancellationToken)).ToList();
-            if(ctParams.Count > 1)
+            if(ctParams.Count > 1) {
                 throw new ArgumentException("Argument list can only contain a single CancellationToken");
+            }
 
             CancellationToken = ctParams.FirstOrDefault();
         }
@@ -599,20 +590,21 @@
                 return Tuple.Create(ret.BodyAttribute.SerializationMethod, parameterList.IndexOf(ret.Parameter));
             }
 
-            // No body attribute found, check rule #2
+            // Not in post/put/patch? bail
+            if (!method.Equals(HttpMethod.Post) && method.Equals(HttpMethod.Put) && !method.Equals(patchMethod)) {
+                return null;
+            }
          
             // see if we're a post/put/patch
-            if (method.Equals(HttpMethod.Post) || method.Equals(HttpMethod.Put) || method.Equals(patchMethod)) {
-
-                var refParams = parameterList.Where(pi => !pi.ParameterType.GetTypeInfo().IsValueType && pi.ParameterType != typeof(string)).ToList();
-                
-                // Check for rule #3
-                if (refParams.Count > 1) {
-                    throw new ArgumentException("Multiple complex types found. Specify one parameter as the body using BodyAttribute");
-                }
-                else if (refParams.Count == 1) {
-                    return Tuple.Create(BodySerializationMethod.Json, parameterList.IndexOf(refParams[0]));
-                }
+            var refParams = parameterList.Where(pi => !pi.ParameterType.GetTypeInfo().IsValueType && pi.ParameterType != typeof(string)).ToList();
+            
+            // Check for rule #3
+            if (refParams.Count > 1) {
+                throw new ArgumentException("Multiple complex types found. Specify one parameter as the body using BodyAttribute");
+            } 
+            
+            if (refParams.Count == 1) {
+                return Tuple.Create(BodySerializationMethod.Json, parameterList.IndexOf(refParams[0]));
             }
 
             return null;
